---
activity_status: active
category: DataSource
contacts:
- category: Organization
  contact_details:
  - contact_type: email
    value: help@uniprot.org
  label: UniProt Consortium
description: UniProt Protein Knowledge Base
domains:
- biological systems
- proteomics
- biomedical
homepage_url: https://www.uniprot.org/
id: uniprot
layout: resource_detail
license:
  id: https://creativecommons.org/licenses/by/4.0/
  label: CC-BY-4.0
name: uniprot
products:
- category: GraphProduct
  compression: targz
  description: UniProt proteins from microbes, as graph nodes and edges
  format: kgx
  id: kg-microbe.graph.uniprot
  name: KG-Microbe UniProt microbe transform
  original_source:
  - uniprot
  product_file_size: 4796343398
  product_url: https://kghub.io/kg-microbe/KGMicrobe-transformed-uniprot-microbes-20240924.tar.gz
  secondary_source:
  - kg-microbe
- category: Product
  compression: gzip
  description: The Reviewed (Swiss-Prot) section of UniProt proteins
  format: kgx
  id: uniprot.swissprot.xml
  name: Reviewed (Swiss-Prot) XML
  original_source:
  - uniprot
  product_file_size: 925893980
  product_url: https://ftp.uniprot.org/pub/databases/uniprot/current_release/knowledgebase/complete/uniprot_sprot.xml.gz
  secondary_source:
  - uniprot
- category: Product
  compression: gzip
  description: The Reviewed (Swiss-Prot) section of UniProt proteins
  format: fasta
  id: uniprot.swissprot.fasta
  name: Reviewed (Swiss-Prot) FASTA
  original_source:
  - uniprot
  product_file_size: 93100075
  product_url: https://ftp.uniprot.org/pub/databases/uniprot/current_release/knowledgebase/complete/uniprot_sprot.fasta.gz
  secondary_source:
  - uniprot
- category: Product
  compression: gzip
  description: The Unreviewed (TrEMBL) section of UniProt proteins
  format: xml
  id: uniprot.trembl.xml
  name: Unreviewed (TrEMBL) XML
  original_source:
  - uniprot
  product_file_size: 243378751330
  product_url: https://ftp.uniprot.org/pub/databases/uniprot/current_release/knowledgebase/complete/uniprot_trembl.xml.gz
  secondary_source:
  - uniprot
- category: Product
  compression: gzip
  description: The Unreviewed (TrEMBL) section of UniProt proteins
  format: fasta
  id: uniprot.trembl.fasta
  name: Unreviewed (TrEMBL) FASTA
  original_source:
  - uniprot
  product_file_size: 63579343267
  product_url: https://ftp.uniprot.org/pub/databases/uniprot/current_release/knowledgebase/complete/uniprot_trembl.fasta.gz
  secondary_source:
  - uniprot
- category: Product
  description: Tab-delimited file of systematic ID, primary gene name (where assigned),
    chromosome, product description, UniProtKB accession, all synonyms, and product
    type (protein coding, ncRNA, etc.) for each gene
  format: tsv
  id: pombase.genes-products
  license:
    id: https://creativecommons.org/licenses/by/4.0/
    label: CC-BY-4.0
  name: PomBase gene names and products
  original_source:
  - uniprot
  - pombase
  product_url: https://www.pombase.org/data/names_and_identifiers/gene_IDs_names_products.tsv
  secondary_source:
  - pombase
  warnings:
  - 'File was not able to be retrieved when checked on 2025-09-01: No Content-Length
    header found'
  - 'File was not able to be retrieved when checked on 2025-08-31: No Content-Length
    header found'
- category: MappingProduct
  description: Tab-delimited file with the PomBase systematic identifier for each
    protein-coding gene mapped to the corresponding UniProt accession number
  format: tsv
  id: pombase.to-uniprot
  license:
    id: https://creativecommons.org/licenses/by/4.0/
    label: CC-BY-4.0
  name: PomBase to UniProt map
  original_source:
  - uniprot
  - pombase
  product_file_size: 27617
  product_url: https://www.pombase.org/data/names_and_identifiers/PomBase2UniProt.tsv
  secondary_source:
  - pombase
- category: MappingProduct
  description: Mapping between chembl_35 target chembl_ids and UniProt accessions
  id: chembl.map_to_uniprot
  is_public: true
  name: ChEMBL map to UniProt
  original_source:
  - chembl
  - uniprot
  product_file_size: 1012901
  product_url: https://ftp.ebi.ac.uk/pub/databases/chembl/ChEMBLdb/latest/chembl_uniprot_mapping.txt
  secondary_source:
  - chembl
- category: MappingProduct
  compression: gzip
  description: Mapping of OMA identifiers to UniProt accession numbers
  format: tsv
  id: oma.mapping.uniprot
  name: OMA to UniProt Mapping
  original_source:
  - oma
  - uniprot
  product_url: https://omabrowser.org/oma/current/oma-uniprot.txt.gz
  secondary_source:
  - oma
  warnings:
  - 'File was not able to be retrieved when checked on 2025-09-01: HTTP 404 error
    when accessing file'
<<<<<<< HEAD
  - 'File was not able to be retrieved when checked on 2025-08-13: HTTP 502 error
=======
  - 'File was not able to be retrieved when checked on 2025-08-30: HTTP 404 error
>>>>>>> 9aba8689
    when accessing file'
  - 'File was not able to be retrieved when checked on 2025-08-13: Timeout connecting
    to URL'
<<<<<<< HEAD
=======
  - 'File was not able to be retrieved when checked on 2025-08-31: HTTP 404 error
    when accessing file'
>>>>>>> 9aba8689
- category: GraphProduct
  description: The SPOKE knowledge graph containing nodes and edges from multiple
    biomedical data sources.
  id: spoke.graph
  name: SPOKE Graph
  original_source:
  - ncbigene
  - medline
  - mesh
  - pid
  - do
  - diseases
  - drugcentral
  - go
  - gwas-catalog
  - reactome
  - lincs-l1000
  - uberon
  - wikipathways
  - bindingdb
  - drugbank
  - sider
  - bgee
  - uniprot
  - string
  - omim
  - chembl
  - foodb
  - civic
  - gdsc
  - clinicaltrialsgov
  - hpa
  - cl
  - kegg
  - metacyc
  - bv-brc
  - ncbitaxon
  - pathophenodb
  - pfam
  - interpro
  - protcid
  secondary_source:
  - spoke
- category: GraphProduct
  description: Turnkey neo4j distributions that deploy fully-indexed, standalone UBKG
    instances as neo4j graph databases, running in a Docker container. Requires UMLS
    API key to access.
  dump_format: neo4j
  id: ubkg.neo4j
  name: UBKG Neo4j Docker Distribution
  original_source:
  - hgnc
  - loinc
  - icd10
  - snomedct
  - uberon
  - pato
  - cl
  - do
  - obi
  - obib
  - edam
  - hsapdv
  - sbo
  - mi
  - chebi
  - mp
  - ordo
  - uniprot
  - uo
  - mondo
  - efo
  - pgo
  - gencode
  - reactome
  - hra
  - hubmap
  - sennet
  - stellar
  - dct
  - clinvar
  - cmap
  - hp
  - mp
  - msigdb
  - wikipathways
  - clingen
  - string
  - 4dn
  - erccrbp
  - erccreg
  - faldo
  - glycordf
  - glycocoo
  - gtex
  - kidsfirst
  - lincs
  - motrpac
  - mw
  - npo
  - nposckan
  - disgenet
  - biomarker
  - opentargets
  product_url: https://ubkg-downloads.xconsortia.org/
  secondary_source:
  - ubkg
- category: GraphProduct
  description: Ontology CSV files that can be imported into a neo4j instance to create
    a UBKG database. Requires UMLS API key to access.
  format: csv
  id: ubkg.csv
  name: UBKG Ontology CSV Files
  original_source:
  - hgnc
  - loinc
  - icd10
  - snomedct
  - uberon
  - pato
  - cl
  - do
  - obi
  - obib
  - edam
  - hsapdv
  - sbo
  - mi
  - chebi
  - mp
  - ordo
  - uniprot
  - uo
  - mondo
  - efo
  - pgo
  - gencode
  - reactome
  - hra
  - hubmap
  - sennet
  - stellar
  - dct
  - clinvar
  - cmap
  - hp
  - mp
  - msigdb
  - wikipathways
  - clingen
  - string
  - 4dn
  - erccrbp
  - erccreg
  - faldo
  - glycordf
  - glycocoo
  - gtex
  - kidsfirst
  - lincs
  - motrpac
  - mw
  - npo
  - nposckan
  - disgenet
  - biomarker
  - opentargets
  product_url: https://ubkg-downloads.xconsortia.org/
  secondary_source:
  - ubkg
- category: GraphProduct
  description: Nodes for KGX distribution of the RTX-KG2 (RTX-KG2.10.1c)
  format: kgx-jsonl
  id: rtx-kg2.graph.nodes
  name: RTX-KG2.10.1c KGX JSONL Nodes
  original_source:
  - chembl
  - drugbank
  - kegg
  - reactome
  - go
  - drugcentral
  - uniprot
  - mondo
  - hp
  - chebi
  - uberon
  - ncbitaxon
  - dgidb
  - disgenet
  - ensembl
  - gtopdb
  - rtx-kg2
  - semmeddb
  product_file_size: 376501785
  product_url: https://rtx-kg2-public.s3.us-west-2.amazonaws.com/kg2c-2.10.1-v1.0-nodes.jsonl.gz
  secondary_source:
  - rtx-kg2
- category: GraphProduct
  description: Edges for KGX distribution of the RTX-KG2 (RTX-KG2.10.1c)
  format: kgx-jsonl
  id: rtx-kg2.graph.edges
  name: RTX-KG2.10.1c KGX JSONL Edges
  original_source:
  - chembl
  - drugbank
  - kegg
  - reactome
  - go
  - drugcentral
  - uniprot
  - mondo
  - hp
  - chebi
  - uberon
  - ncbitaxon
  - dgidb
  - disgenet
  - ensembl
  - gtopdb
  - rtx-kg2
  - semmeddb
  product_file_size: 1807360397
  product_url: https://rtx-kg2-public.s3.us-west-2.amazonaws.com/kg2c-2.10.1-v1.0-edges.jsonl.gz
  secondary_source:
  - rtx-kg2
- category: ProgrammingInterface
  description: Neo4j distribution of the RTX-KG2 as a graph database
  dump_format: neo4j
  id: rtx-kg2.neo4j
  is_neo4j: true
  is_public: false
  name: RTX-KG2 Neo4j
  original_source:
  - chembl
  - drugbank
  - kegg
  - reactome
  - go
  - drugcentral
  - uniprot
  - mondo
  - hp
  - chebi
  - uberon
  - ncbitaxon
  - dgidb
  - disgenet
  - ensembl
  - gtopdb
  - rtx-kg2
  - semmeddb
  product_url: https://arax.ncats.io/
  secondary_source:
  - rtx-kg2
- category: GraphProduct
  description: DisGeNET data, including gene to disease associations and variant to
    disease associations (requires registration and subscription).
  id: disgenet.data
  name: DisGeNET Data
  original_source:
  - clingen
  - clinvar
  - mgd
  - rgd
  - orphanet
  - psygenet
  - uniprot
  - disgenet
  - hp
  - gwascat
  - phewascat
  - ukbiobank
  - finngen
  - clinicaltrialsgov
  product_url: https://www.disgenet.com/
  secondary_source:
  - disgenet
- category: MappingProduct
  compression: gzip
  description: Gene to RefSeq/UniProtKB collaboration data providing cross-references
    between gene records and protein databases
  format: tsv
  id: ncbigene.gene_refseq_uniprotkb_collab
  name: Gene RefSeq UniProtKB Collaboration Data
  original_source:
  - refseq
  - ncbigene
  - uniprot
  product_file_size: 1182285769
  product_url: https://ftp.ncbi.nih.gov/gene/DATA/gene_refseq_uniprotkb_collab.gz
- category: GraphProduct
  description: Neo4j database dump of the Clinical Knowledge Graph and additional
    relationships
  dump_format: neo4j
  edge_count: 220000000
  format: mixed
  id: clinicalkg.graph
  name: CKG Graph Dump
  node_count: 16000000
  original_source:
  - uniprot
  - tissues
  - string
  - stitch
  - smpdb
  - signor
  - sider
  - refseq
  - reactome
  - phosphositeplus
  - pfam
  - oncokb
  - mutationds
  - intact
  - hpa
  - hmdb
  - hgnc
  - gwascatalog
  - foodb
  - drugbank
  - disgenet
  - diseases
  - dgidb
  - corum
  - cancer-genome-interpreter
  - do
  - bto
  - efo
  - go
  - hp
  - snomedct
  - mod
  - mi
  - ms
  - uo
  product_url: https://data.mendeley.com/datasets/mrcf7f4tc2/1
- category: GraphProduct
  compatibility:
  - standard: biolink
  compression: zip
  description: "Curated mechanistic drug\u2013disease paths comprising the DrugMechDB\
    \ dataset packaged as a downloadable archive."
  dump_format: other
  format: mixed
  id: drugmechdb.graph
  latest_version: 2.0.1
  name: DrugMechDB Graph Dataset
  original_source:
  - go
  - cl
  - mesh
  - chebi
  - drugbank
  - interpro
  - uberon
  - pr
  - ncbitaxon
  - reactome
  - hp
  - uniprot
  product_url: https://doi.org/10.5281/zenodo.8139357
  repository: https://github.com/SuLab/DrugMechDB
  versions:
  - 2.0.1
  - 2.0.0
  - 1.0.2
  - '1.0'
- category: GraphProduct
  description: PheKnowLator graph files, including subsets with and without inverse
    relations.
  format: owl
  id: pheknowlator.graph
  latest_version: current_build
  name: PheKnowLator graph
  original_source:
  - cl
  - clo
  - chebi
  - go
  - hp
  - mondo
  - pw
  - pr
  - ro
  - so
  - uberon
  - vo
  - bioportal
  - clinvar
  - ctd
  - disgenet
  - ensembl
  - genemania
  - hgnc
  - hpa
  - ncbigene
  - medgen
  - reactome
  - string
  - uniprot
  product_url: https://console.cloud.google.com/storage/browser/pheknowlator/current_build/knowledge_graphs?pageState=(%22StorageObjectListTable%22:(%22f%22:%22%255B%255D%22))&inv=1&invt=Ab5_1Q&project=pheknowlator
  secondary_source:
  - pheknowlator
  versions:
  - v1.0.0
  - v2.0.0
  - v2.1.0
  - v3.0.2
  - v4.0.0
  - current_build
- category: ProgrammingInterface
  description: TRAPI web API for querying MicrobiomeKG
  format: http
  id: microbiomekg.api
  name: MicrobiomeKG Plover API
  original_source:
  - biolink
  - chebi
  - ncbitaxon
  - ncbigene
  - mesh
  - pubchem
  - go
  - mondo
  - ncit
  - efo
  - uniprot
  - rhea
  - pr
  - uberon
  - panther
  - hgnc
  - drugbank
  - eupathdb
  product_url: https://multiomics.transltr.io/mbkp
  secondary_source:
  - microbiomekg
repository: https://www.uniprot.org/help/downloads
---
UniProt Protein Knowledge Base<|MERGE_RESOLUTION|>--- conflicted
+++ resolved
@@ -97,7 +97,7 @@
   secondary_source:
   - pombase
   warnings:
-  - 'File was not able to be retrieved when checked on 2025-09-01: No Content-Length
+  - 'File was not able to be retrieved when checked on 2025-08-30: No Content-Length
     header found'
   - 'File was not able to be retrieved when checked on 2025-08-31: No Content-Length
     header found'
@@ -144,19 +144,12 @@
   warnings:
   - 'File was not able to be retrieved when checked on 2025-09-01: HTTP 404 error
     when accessing file'
-<<<<<<< HEAD
-  - 'File was not able to be retrieved when checked on 2025-08-13: HTTP 502 error
-=======
   - 'File was not able to be retrieved when checked on 2025-08-30: HTTP 404 error
->>>>>>> 9aba8689
     when accessing file'
   - 'File was not able to be retrieved when checked on 2025-08-13: Timeout connecting
     to URL'
-<<<<<<< HEAD
-=======
   - 'File was not able to be retrieved when checked on 2025-08-31: HTTP 404 error
     when accessing file'
->>>>>>> 9aba8689
 - category: GraphProduct
   description: The SPOKE knowledge graph containing nodes and edges from multiple
     biomedical data sources.
