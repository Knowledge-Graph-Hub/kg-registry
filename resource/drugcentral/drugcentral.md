--- conflicted
+++ resolved
@@ -27,14 +27,6 @@
   product_url: https://stars.renci.org/var/plater/bl-4.2.1/DrugCentral_Automat/dec0617490b49c7a/
   secondary_source:
   - automat
-<<<<<<< HEAD
-=======
-  warnings:
-  - 'File was not able to be retrieved when checked on 2025-08-30: HTTP 404 error
-    when accessing file'
-  - 'File was not able to be retrieved when checked on 2025-08-31: HTTP 404 error
-    when accessing file'
->>>>>>> 9aba8689
 - category: Product
   compression: gzip
   description: PostgreSQL (v14.5) database dump of all information in DrugCentral.
@@ -238,8 +230,6 @@
   warnings:
   - 'File was not able to be retrieved when checked on 2025-09-01: No Content-Length
     header found'
-  - 'File was not able to be retrieved when checked on 2025-08-31: No Content-Length
-    header found'
 - category: GraphProduct
   description: Test data for the MIND knowledge graph containing DrugCentral indications
   format: tsv
@@ -257,8 +247,6 @@
   warnings:
   - 'File was not able to be retrieved when checked on 2025-09-01: No Content-Length
     header found'
-  - 'File was not able to be retrieved when checked on 2025-08-31: No Content-Length
-    header found'
 - category: GraphProduct
   description: Validation data for the MIND knowledge graph containing DrugCentral
     indications
@@ -276,8 +264,6 @@
   - mind
   warnings:
   - 'File was not able to be retrieved when checked on 2025-09-01: No Content-Length
-    header found'
-  - 'File was not able to be retrieved when checked on 2025-08-31: No Content-Length
     header found'
 - category: Product
   description: Dictionary of entities in the MIND knowledge graph
