--- conflicted
+++ resolved
@@ -777,11 +777,6 @@
       label: The Monarch Initiative
       url: https://monarchinitiative.org/
 - activity_status: active
-<<<<<<< HEAD
-  category: Resource
-  contacts:
-  - category: Individual
-=======
   contact:
     email: marinka@hms.harvard.edu
     github: marinkaz
@@ -808,8 +803,9 @@
   title: PrimeKG
   tracker: https://github.com/mims-harvard/PrimeKG/issues
 - activity_status: active
-  contact:
->>>>>>> 5ac4adbf
+  category: Resource
+  contacts:
+  - category: Individual
     email: ben.mcgee.good@gmail.com
     github: goodb
     label: Benjamin M. Good
