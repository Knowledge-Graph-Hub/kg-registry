--- conflicted
+++ resolved
@@ -30,6 +30,30 @@
         "OntologyProduct": "diagram-2",
         "GraphicalInterface": "window",
         "ProgrammingInterface": "code-square"
+    };
+
+    // Collection metadata: display names and descriptions
+    const collectionMetadata = {
+        "aop": {
+            displayName: "AOP",
+            description: "This entity incorporates the Adverse Outcome Pathways (AOP) framework in some manner."
+        },
+        "ber": {
+            displayName: "BER",
+            description: "A resource or product relevant to the US Department of Energy Biological and Environmental Research (BER) program."
+        },
+        "translator": {
+            displayName: "Translator",
+            description: "This entity is part of those developed and used by the NCATS Biomedical Translator program."
+        },
+        "obo-foundry": {
+            displayName: "OBO Foundry",
+            description: "This entity is an ontology from the OBO Foundry, a collaborative effort to create reference ontologies in the biomedical domain."
+        },
+        "okn": {
+            displayName: "OKN",
+            description: "This entity is part of the Prototype Open Knowledge Network (OKN), a knowledge graph network supported by the National Science Foundation (NSF)."
+        }
     };
 
     // Collection metadata: display names and descriptions
@@ -684,8 +708,6 @@
         return collectionMetadata[collectionCode]?.displayName || capitalize(collectionCode);
     }
 
-<<<<<<< HEAD
-=======
     // Helper function to update collection description display
     function updateCollectionDescription(collectionCode) {
         if (collectionCode && collectionMetadata[collectionCode]) {
@@ -698,7 +720,6 @@
         }
     }
 
->>>>>>> 1bfd2a89
     // Helper function to populate dropdowns
     function populateDropdown(selector, items, emptyOption = true, formatFunction = null, metadata = null) {
         const dropdown = $(selector);
